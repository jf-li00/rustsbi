use rustsbi::RustSBI;

pub mod console;
pub mod hsm;
pub mod ipi;
pub mod reset;
pub mod rfence;

pub mod extensions;
pub mod fifo;
pub mod hart_context;
pub mod logger;
pub mod trap;
pub mod trap_stack;

use console::{ConsoleDevice, SbiConsole};
use hsm::SbiHsm;
use ipi::{IpiDevice, SbiIpi};
use reset::{ResetDevice, SbiReset};
use rfence::SbiRFence;

#[derive(RustSBI, Default)]
#[rustsbi(dynamic)]
<<<<<<< HEAD
pub struct Sbi<C: ConsoleDevice, I: IpiDevice, R: ResetDevice> {
=======
#[allow(clippy::upper_case_acronyms)]
pub struct SBI<'a, C: ConsoleDevice, I: IpiDevice, R: ResetDevice> {
>>>>>>> eb2f8bbc
    #[rustsbi(console)]
    pub console: Option<SbiConsole<C>>,
    #[rustsbi(ipi, timer)]
    pub ipi: Option<SbiIpi<I>>,
    #[rustsbi(hsm)]
    pub hsm: Option<SbiHsm>,
    #[rustsbi(reset)]
    pub reset: Option<SbiReset<R>>,
    #[rustsbi(fence)]
    pub rfence: Option<SbiRFence>,
}

impl<C: ConsoleDevice, I: IpiDevice, R: ResetDevice> Sbi<C, I, R> {
    pub const fn new() -> Self {
        Sbi {
            console: None,
            ipi: None,
            hsm: None,
            reset: None,
            rfence: None,
        }
    }
}<|MERGE_RESOLUTION|>--- conflicted
+++ resolved
@@ -21,12 +21,8 @@
 
 #[derive(RustSBI, Default)]
 #[rustsbi(dynamic)]
-<<<<<<< HEAD
-pub struct Sbi<C: ConsoleDevice, I: IpiDevice, R: ResetDevice> {
-=======
 #[allow(clippy::upper_case_acronyms)]
-pub struct SBI<'a, C: ConsoleDevice, I: IpiDevice, R: ResetDevice> {
->>>>>>> eb2f8bbc
+pub struct SBI<C: ConsoleDevice, I: IpiDevice, R: ResetDevice> {
     #[rustsbi(console)]
     pub console: Option<SbiConsole<C>>,
     #[rustsbi(ipi, timer)]
@@ -39,9 +35,9 @@
     pub rfence: Option<SbiRFence>,
 }
 
-impl<C: ConsoleDevice, I: IpiDevice, R: ResetDevice> Sbi<C, I, R> {
+impl<C: ConsoleDevice, I: IpiDevice, R: ResetDevice> SBI<C, I, R> {
     pub const fn new() -> Self {
-        Sbi {
+        SBI {
             console: None,
             ipi: None,
             hsm: None,
